import glob
import json
import math
import os
from copy import deepcopy
from pathlib import Path
from typing import Literal, Optional

import cv2
import numpy as np
import open3d as o3d
import torch
import trimesh
import tyro
from tqdm import tqdm
from matplotlib import patches
from matplotlib import pyplot as plt
from PIL import Image
import pyrender
from scipy.spatial import cKDTree

device = torch.device("cuda" if torch.cuda.is_available() else "cpu")


def get_threshold_percentage(dist, thresholds):
    """Evaluates a point cloud.
    Args:
        dist (numpy array): calculated distance
        thresholds (numpy array): threshold values for the F-score calculation
    """
    in_threshold = [(dist <= t).astype(np.float32).mean() for t in thresholds]
    return in_threshold


def distance_p2p(points_src, normals_src, points_tgt, normals_tgt):
    """Computes minimal distances of each point in points_src to points_tgt.
    Args:
        points_src (numpy array): source points
        normals_src (numpy array): source normals
        points_tgt (numpy array): target points
        normals_tgt (numpy array): target normals
    """
    kdtree = cKDTree(points_tgt)
    dist, idx = kdtree.query(points_src)

    if normals_src is not None and normals_tgt is not None:
        normals_src = normals_src / np.linalg.norm(normals_src, axis=-1, keepdims=True)
        normals_tgt = normals_tgt / np.linalg.norm(normals_tgt, axis=-1, keepdims=True)

        normals_dot_product = (normals_tgt[idx] * normals_src).sum(axis=-1)
        # Handle normals that point into wrong direction gracefully
        # (mostly due to mehtod not caring about this in generation)
        normals_dot_product = np.abs(normals_dot_product)
    else:
        normals_dot_product = np.array([np.nan] * points_src.shape[0], dtype=np.float32)
    return dist, normals_dot_product


def get_colored_pcd(pcd, metric):
    cmap = plt.cm.get_cmap("jet")
    color = cmap(metric / 0.10)[..., :3]
    pcd_o3d = o3d.geometry.PointCloud()
    pcd_o3d.points = o3d.utility.Vector3dVector(pcd)
    pcd_o3d.colors = o3d.utility.Vector3dVector(color)
    return pcd_o3d


def cull_by_bounds(points, scene_bounds):
    eps = 0.02
    inside_mask = np.all(points >= (scene_bounds[0] - eps), axis=1) & np.all(
        points <= (scene_bounds[1] + eps), axis=1
    )
    return inside_mask


def compute_metrics(mesh_pred, mesh_target):
    # mesh_pred.export("coffee.ply")

    area_pred = int(mesh_pred.area * 1e4)
    area_tgt = int(mesh_target.area * 1e4)
    print("pred: {}, target: {}".format(area_pred, area_tgt))

    # iou, v_gt, v_pred = compute_iou(mesh_pred, mesh_target)

    pointcloud_pred, idx = mesh_pred.sample(area_pred, return_index=True)
    pointcloud_pred = pointcloud_pred.astype(np.float32)
    normals_pred = mesh_pred.face_normals[idx]

    pointcloud_tgt, idx = mesh_target.sample(area_tgt, return_index=True)
    pointcloud_tgt = pointcloud_tgt.astype(np.float32)
    normals_tgt = mesh_target.face_normals[idx]

    thresholds = np.array([0.05])

    # for every point in gt compute the min distance to points in pred
    completeness, completeness_normals = distance_p2p(
        pointcloud_tgt, normals_tgt, pointcloud_pred, normals_pred
    )
    recall = get_threshold_percentage(completeness, thresholds)
    completeness2 = completeness**2

    # color gt_point_cloud using completion
    com_mesh = get_colored_pcd(pointcloud_tgt, completeness)

    completeness = completeness.mean()
    completeness2 = completeness2.mean()
    completeness_normals = completeness_normals.mean()

    # Accuracy: how far are th points of the predicted pointcloud
    # from the target pointcloud
    accuracy, accuracy_normals = distance_p2p(
        pointcloud_pred, normals_pred, pointcloud_tgt, normals_tgt
    )
    precision = get_threshold_percentage(accuracy, thresholds)
    accuracy2 = accuracy**2

    # color pred_point_cloud using completion
    acc_mesh = get_colored_pcd(pointcloud_pred, accuracy)

    accuracy = accuracy.mean()
    accuracy2 = accuracy2.mean()
    accuracy_normals = accuracy_normals.mean()

    # Chamfer distance
    chamferL2 = 0.5 * (completeness2 + accuracy2)
    normals_correctness = 0.5 * completeness_normals + 0.5 * accuracy_normals
    chamferL1 = 0.5 * (completeness + accuracy)

    # F-Score
    F = [
        2 * precision[i] * recall[i] / (precision[i] + recall[i])
        for i in range(len(precision))
    ]
    rst = {
        "Acc": accuracy,
        "Comp": completeness,
        "C-L1": chamferL1,
        "NC": normals_correctness,
        "F-score": F[0],
    }

    return rst


def load_poses(posedir):
    poses = []
    names = []
    pose_list = sorted(
        glob.glob(os.path.join(posedir, "*.txt")),
        key=lambda x: int(os.path.basename(x)[:-4]),
    )

    for item in pose_list:
        c2w = np.loadtxt(item).astype(np.float64).reshape(4, 4)
        # c2w = np.matmul(TRANSFORM_WORLD, c2w)
        poses.append(c2w)
        names.append(item.split("/")[-1].split(".txt")[0])

    return poses


def load_from_json(filename):
    """Load a dictionary from a JSON filename.

    Args:
        filename: The filename to load from.
    """
    with open(filename, encoding="UTF-8") as file:
        return json.load(file)


def axis_angle_to_matrix(data):
    batch_dims = data.shape[:-1]

    theta = torch.norm(data, dim=-1, keepdim=True)
    omega = data / theta

    omega1 = omega[..., 0:1]
    omega2 = omega[..., 1:2]
    omega3 = omega[..., 2:3]
    zeros = torch.zeros_like(omega1)

    K = torch.cat(
        [
            torch.cat([zeros, -omega3, omega2], dim=-1)[..., None, :],
            torch.cat([omega3, zeros, -omega1], dim=-1)[..., None, :],
            torch.cat([-omega2, omega1, zeros], dim=-1)[..., None, :],
        ],
        dim=-2,
    )
    I = torch.eye(3, device=data.device).expand(*batch_dims, 3, 3)

    return (
        I
        + torch.sin(theta).unsqueeze(-1) * K
        + (1.0 - torch.cos(theta).unsqueeze(-1)) * (K @ K)
    )


def pose6d_to_matrix(batch_poses):
    c2w = torch.eye(4).unsqueeze(0).repeat(batch_poses.shape[0], 1, 1)
    c2w[:, :3, :3] = axis_angle_to_matrix(batch_poses[:, :, 0])
    c2w[:, :3, 3] = batch_poses[:, :, 1]
    return c2w


def render_depth_maps(mesh, poses, H, W, K, far=10.0, debug=False):
    mesh = pyrender.Mesh.from_trimesh(mesh)
    scene = pyrender.Scene()
    scene.add(mesh)
    camera = pyrender.IntrinsicsCamera(
        fx=K[0, 0], fy=K[1, 1], cx=K[0, 2], cy=K[1, 2], znear=0.01, zfar=far
    )
    camera_node = pyrender.Node(camera=camera, matrix=np.eye(4))
    scene.add_node(camera_node)
    renderer = pyrender.OffscreenRenderer(W, H)
    render_flags = pyrender.RenderFlags.OFFSCREEN | pyrender.RenderFlags.DEPTH_ONLY

    depth_maps = []
    for i, pose in enumerate(tqdm(poses, desc="Rendering depth maps")):
        scene.set_pose(camera_node, pose)
        depth = renderer.render(scene, render_flags)

        if debug:
            global_max = np.max(depth)
            normalized_images = np.uint8((depth / global_max) * 255)
            colormapped_images = cv2.applyColorMap(
                normalized_images, cv2.COLORMAP_INFERNO
            )
            cv2.imwrite("depth_map_" + str(i) + ".png", colormapped_images)
        depth_maps.append(depth)

    return depth_maps


def render_depth_maps_doublesided(mesh, poses, H, W, K, far=10.0):
    K = torch.tensor(K).cuda().float()
    depth_maps_1 = render_depth_maps(mesh, poses, H, W, K, far=far)
    mesh.faces[:, [1, 2]] = mesh.faces[:, [2, 1]]
    depth_maps_2 = render_depth_maps(mesh, poses, H, W, K, far=far)
    mesh.faces[:, [1, 2]] = mesh.faces[
        :, [2, 1]
    ]  # it's a pass by reference, so I restore the original order

    depth_maps = []
    for i in range(len(depth_maps_1)):
        depth_map = np.where(depth_maps_1[i] > 0, depth_maps_1[i], depth_maps_2[i])
        depth_map = np.where(
            (depth_maps_2[i] > 0) & (depth_maps_2[i] < depth_map),
            depth_maps_2[i],
            depth_map,
        )
        depth_maps.append(depth_map)

    return depth_maps


def cull_from_one_pose(
    points,
    pose,
    H,
    W,
    K,
    rendered_depth=None,
    depth_gt=None,
    remove_missing_depth=True,
    remove_occlusion=True,
):
    c2w = deepcopy(pose)
    # to OpenCV
    c2w[:3, 1] *= -1
    c2w[:3, 2] *= -1
    w2c = np.linalg.inv(c2w)
    rotation = w2c[:3, :3]
    translation = w2c[:3, 3]

    # pts under camera frame
    camera_space = rotation @ points.transpose() + translation[:, None]  # [3, N]
    uvz = (K @ camera_space).transpose()  # [N, 3]
    pz = uvz[:, 2] + 1e-8
    px = uvz[:, 0] / pz
    py = uvz[:, 1] / pz

    # step 1: inside frustum
    in_frustum = (0 <= px) & (px <= W - 1) & (0 <= py) & (py <= H - 1) & (pz > 0)
    u = np.clip(px, 0, W - 1).astype(np.int32)
    v = np.clip(py, 0, H - 1).astype(np.int32)
    eps = 0.02
    obs_mask = in_frustum
    # step 2: not occluded
    if remove_occlusion:
        obs_mask = in_frustum & (
            pz < (rendered_depth[v, u] + eps)
        )  # & (depth_gt[v, u] > 0.)

    # step 3: valid depth in gt
    if remove_missing_depth:
        invalid_mask = in_frustum & (depth_gt[v, u] <= 0.0)
    else:
        invalid_mask = np.zeros_like(obs_mask)

    return obs_mask.astype(np.int32), invalid_mask.astype(np.int32)


def get_grid_culling_pattern(
    points,
    poses,
    H,
    W,
    K,
    rendered_depth_list=None,
    depth_gt_list=None,
    remove_missing_depth=True,
    remove_occlusion=True,
    verbose=True,
):

    obs_mask = np.zeros(points.shape[0])
    invalid_mask = np.zeros(points.shape[0])
    for i, pose in enumerate(tqdm(poses, desc="Getting grid culling pattern")):
        rendered_depth = (
            rendered_depth_list[i] if rendered_depth_list is not None else None
        )
        depth_gt = depth_gt_list[i] if depth_gt_list is not None else None
        obs, invalid = cull_from_one_pose(
            points,
            pose,
            H,
            W,
            K,
            rendered_depth=rendered_depth,
            depth_gt=depth_gt,
            remove_missing_depth=remove_missing_depth,
            remove_occlusion=remove_occlusion,
        )
        obs_mask = obs_mask + obs
        invalid_mask = invalid_mask + invalid

    return obs_mask, invalid_mask


def cull_mesh_iphone(mesh_pred):
    os.environ["PYOPENGL_PLATFORM"] = "egl"

    # cull with subdivide
    vertices = mesh_pred.vertices
    triangles = mesh_pred.faces
    vertices, triangles = trimesh.remesh.subdivide_to_size(
        vertices, triangles, max_edge=0.015, max_iter=10
    )

    # we don't need subdivided mesh to render depth
    mesh_pred = trimesh.Trimesh(vertices, triangles, process=False)
    mesh_pred.remove_unreferenced_vertices()

    return mesh_pred


def cut_projected_mesh(projection, predicted_mesh, type, kernel_size, dilate=True):
    # # Visualize
    # plt.figure(figsize=(10, 10))
    # ax = plt.gca()

    # # Invert y axis
    # ax.invert_yaxis()
    # plt.scatter(projection[:, 0], projection[:, 1], s=1)

    max_val = projection.max(axis=0)
    min_val = projection.min(axis=0)
    projection = ((projection - min_val) / (max_val - min_val) * 499).astype(np.int32)

    image = np.zeros((500, 500), dtype=np.uint8)

    for x, y in projection:
        image[y, x] = 255

    if kernel_size != None:
        kernel = np.ones((kernel_size, kernel_size), np.uint8)

        if dilate:
            rescale_image = cv2.dilate(image, kernel, iterations=1)
        elif dilate == False:
            rescale_image = cv2.erode(image, kernel, iterations=1)

        contours, _ = cv2.findContours(
            rescale_image, cv2.RETR_EXTERNAL, cv2.CHAIN_APPROX_NONE
        )
    else:
        contours, _ = cv2.findContours(image, cv2.RETR_EXTERNAL, cv2.CHAIN_APPROX_NONE)

    result = np.ones((500, 500, 3), dtype=np.uint8) * 255

    for x, y in projection:
        result[y, x] = [238, 215, 189]

    # cv2.drawContours(result, contours, -1, (0, 0, 255), 1)

    # Convert contour points back to their original scale
    contour_points = [
        np.array(c).squeeze() * (max_val - min_val) / 499 + min_val for c in contours
    ]

    # for contour in contour_points:
    #     if len(contour.shape) < 2:
    #         continue
    #     ax.plot(contour[:, 0], contour[:, 1], color='red')

    # plt.show()

    # Filter the point cloud
    cloud_points = np.asarray(predicted_mesh.vertices)
    inside = np.zeros(len(cloud_points), dtype=bool)
    if type == "xy":
        project_points = cloud_points[:, :2]
    elif type == "xz":
        project_points = cloud_points[:, [0, 2]]
    elif type == "yz":
        project_points = cloud_points[:, 1:]

    inside = np.array(
        [
            any(
                patches.Path(contour).contains_point(point)
                for contour in contour_points
                if len(contour.shape) >= 2
            )
            for point in project_points
        ]
    )

    filtered_cloud = cloud_points[inside]

    # Visualize

    # plt.scatter(filtered_cloud[:, 0], filtered_cloud[:, 2], s=1)
    # plt.show()
    # exit()

    old_to_new_indices = {old: new for new, old in enumerate(np.where(inside)[0])}

    triangles = np.asarray(predicted_mesh.triangles)
    for i in range(triangles.shape[0]):
        for j in range(3):
            if triangles[i, j] in old_to_new_indices:
                triangles[i, j] = old_to_new_indices[triangles[i, j]]
            else:
                triangles[i, j] = -1

    valid_triangles = (triangles != -1).all(axis=1)
    filtered_triangles = triangles[valid_triangles]

    filtered_mesh = o3d.geometry.TriangleMesh()
    filtered_mesh.vertices = o3d.utility.Vector3dVector(filtered_cloud)
    filtered_mesh.triangles = o3d.utility.Vector3iVector(filtered_triangles)

    return filtered_mesh


def cut_mesh(gt_mesh, pred_mesh, kernel_size, dilate=True):
    vertices = np.asarray(gt_mesh.vertices)
    # Extract vertex data and project it onto XY plane
    print("cutting xy plane")
    vertices_2d = vertices[:, :2]  # Keep only X and Y coordinates
    filtered_mesh = cut_projected_mesh(
        vertices_2d, pred_mesh, "xy", kernel_size, dilate=dilate
    )

    # Keep only X and Z coordinates

    print("cutting xz plane")
    vertices_2d = vertices[:, [0, 2]]
    filtered_mesh = cut_projected_mesh(
        vertices_2d, filtered_mesh, "xz", kernel_size, dilate=dilate
    )

    # Keep only Y and Z coordinates
    print("cutting yz plane")
    vertices_2d = vertices[:, 1:]
    filtered_mesh = cut_projected_mesh(
        vertices_2d, filtered_mesh, "yz", kernel_size, dilate=dilate
    )

    return filtered_mesh


def open3d_mesh_from_trimesh(tri_mesh):
    vertices = np.asarray(tri_mesh.vertices)
    faces = np.asarray(tri_mesh.faces)

    # Create open3d TriangleMesh object
    o3d_mesh = o3d.geometry.TriangleMesh()

    # Assign vertices and faces to open3d mesh
    o3d_mesh.vertices = o3d.utility.Vector3dVector(vertices)
    o3d_mesh.triangles = o3d.utility.Vector3iVector(faces)
    return o3d_mesh


def trimesh_from_open3d_mesh(open3d_mesh):
    vertices = np.asarray(open3d_mesh.vertices)
    faces = np.asarray(open3d_mesh.triangles)

    # Create open3d TriangleMesh object
    tri_mesh = trimesh.Trimesh()
    tri_mesh.vertices = vertices
    tri_mesh.faces = faces
    return tri_mesh


# borrowed from go-surf https://github.com/JingwenWang95/go-surf/blob/71bb12549abe86207b4f5bb799ac828014dcaad4/tools/frustum_culling.py#L194
def cull_mesh(
    dataset_path,
    mesh,
    transformation_files,
    test_ids,
    remove_missing_depth=True,
    remove_occlusion=True,
    subdivide=True,
    max_edge=0.015,
):
    mesh.remove_unreferenced_vertices()
    vertices = mesh.vertices
    triangles = mesh.faces

    if subdivide:
        vertices, triangles = trimesh.remesh.subdivide_to_size(
            vertices, triangles, max_edge=max_edge, max_iter=10
        )

    print("Processed culling by bound")
    os.environ["PYOPENGL_PLATFORM"] = "egl"

    # load dataset
    transformation_files = json.load(open(transformation_files, "r"))
    if "h" in transformation_files:
        H, W = transformation_files["h"], transformation_files["w"]
        fl_x, fl_y = transformation_files["fl_x"], transformation_files["fl_y"]
        cx, cy = transformation_files["cx"], transformation_files["cy"]
        K = np.array([[fl_x, 0, cx], [0, fl_y, cy], [0, 0, 1]]).astype(np.float32)

    frames = transformation_files["frames"]
    c2w_list = []
    depth_gt_list = []

    for i, frame in enumerate(frames):
        if "h" in frame:
            H, W = frame["h"], frame["w"]
            fl_x, fl_y = frame["fl_x"], frame["fl_y"]
            cx, cy = frame["cx"], frame["cy"]
            K = np.array([[fl_x, 0, cx], [0, fl_y, cy], [0, 0, 1]]).astype(np.float32)
        depth_path = dataset_path / Path(frame["depth_file_path"])
        depth_gt = Image.open(depth_path)
        depth_gt = np.array(depth_gt) / 1000.0
        c2w = np.array(frame["transform_matrix"]).astype(np.float32)
        c2w = c2w @ np.array([[1, 0, 0, 0], [0, -1, 0, 0], [0, 0, -1, 0], [0, 0, 0, 1]])
        c2w_list.append(c2w)
        depth_gt_list.append(depth_gt)

    rendered_depth_maps = render_depth_maps_doublesided(
        mesh, c2w_list, H, W, K, far=10.0
    )

    # we don't need subdivided mesh to render depth
    mesh = trimesh.Trimesh(vertices, triangles, process=False)
    mesh.remove_unreferenced_vertices()

    # Cull faces
    points = vertices[:, :3]
    obs_mask, invalid_mask = get_grid_culling_pattern(
        points,
        c2w_list,
        H,
        W,
        K,
        rendered_depth_list=rendered_depth_maps,
        depth_gt_list=depth_gt_list,
        remove_missing_depth=remove_missing_depth,
        remove_occlusion=remove_occlusion,
        verbose=True,
    )
    obs1 = obs_mask[triangles[:, 0]]
    obs2 = obs_mask[triangles[:, 1]]
    obs3 = obs_mask[triangles[:, 2]]
    th1 = 3
    obs_mask = (obs1 > th1) | (obs2 > th1) | (obs3 > th1)
    inv1 = invalid_mask[triangles[:, 0]]
    inv2 = invalid_mask[triangles[:, 1]]
    inv3 = invalid_mask[triangles[:, 2]]
    invalid_mask = (inv1 > 0.7 * obs1) & (inv2 > 0.7 * obs2) & (inv3 > 0.7 * obs3)
    valid_mask = obs_mask & (~invalid_mask)
    triangles_in_frustum = triangles[valid_mask, :]

    mesh = trimesh.Trimesh(vertices, triangles_in_frustum, process=False)
    mesh.remove_unreferenced_vertices()

    return mesh


def main(
    gt_mesh_path: Path,  # path to gt mesh folder
    pred_mesh_path: Path,  # path to the pred mesh ply
    device: Literal["kinect", "iphone"] = "iphone",
    output: Path = Path("."),  # output path
    transform_path: Optional[Path] = None,  # assume nerfacto style mesh as input
    meta_data_path: Optional[Path] = None,  # assume neusfacto style mesh as input
    output_same_as_pred_mesh: Optional[bool] = True,
    rename_output_file: Optional[str] = None,
):
    """Evaluate mushroom dataset meshes

    Args:
        gt_mesh_path: Path to gt mesh folder ../room_datasets/[scene_name]
        pred_mesh_path: Path to predicted mesh .ply
        device: iphone or kinect sequence
        output: output path
        transform_path: transform path for depth-nerfacto/nerfacto models
        meta_data_path: meta data path for sdfstudio / monosdf / neusfacto models

    Returns:
        None
    """

    if output_same_as_pred_mesh:
        output = pred_mesh_path.parent

    if not Path(output).exists():
        Path(output).mkdir(parents=True)

    gt_mesh = trimesh.load(
        str(gt_mesh_path / "gt_mesh.ply"), force="mesh", process=False
    )
    # gt_mesh = gt_mesh.remove_unreferenced_vertices()

    pred_mesh = trimesh.load(
        pred_mesh_path,
        force="mesh",
        process=False,
    )

    # first transfer nerfstudio mesh back to real scale
    if transform_path and transform_path.exists():
        nerf_scale = json.load(open(transform_path))["scale"]
        scale_mat = np.eye(4).astype(np.float32)
        scale_mat[:3] *= nerf_scale
        align_T = np.linalg.inv(scale_mat)
        pred_mesh.apply_transform(align_T)
    if meta_data_path and meta_data_path.exists():
        meta = load_from_json(os.path.join(meta_data_path))
        inverse_matrix = meta["worldtogt"]
        pred_mesh.apply_transform(inverse_matrix)

    if device == "iphone":
        # transfer mesh to align gt mesh
        initial_transformation = np.array(
            json.load(open(gt_mesh_path / "icp_iphone.json"))["gt_transformation"]
        ).reshape(4, 4)

        gt_mesh = gt_mesh.apply_transform(np.linalg.inv(initial_transformation))
    # pred_mesh = pred_mesh.apply_transform(initial_transformation)

    elif device == "kinect":
        # transfer mesh to align gt mesh
        initial_transformation = np.array(
            json.load(open(gt_mesh_path / "icp_kinect.json"))["gt_transformation"]
        ).reshape(4, 4)
        gt_mesh = gt_mesh.apply_transform(np.linalg.inv(initial_transformation))

    pred_mesh = open3d_mesh_from_trimesh(pred_mesh)
    gt_mesh = open3d_mesh_from_trimesh(gt_mesh)
    gt_mesh = gt_mesh.remove_unreferenced_vertices()

<<<<<<< HEAD
    # current_vertex_count = len(gt_mesh.vertices)
    # target_vertex_count = current_vertex_count // 2
    # gt_mesh = gt_mesh.simplify_quadratic_decimation(target_vertex_count)
=======
    #current_vertex_count = len(gt_mesh.vertices)
    #target_vertex_count = current_vertex_count // 2
    #gt_mesh = gt_mesh.simplify_quadratic_decimation(target_vertex_count)
>>>>>>> fa173cca

    pred_mesh = cut_mesh(gt_mesh, pred_mesh, kernel_size=15, dilate=True)

    dataset_path = gt_mesh_path / device / "long_capture"

    transformation_file = dataset_path / "transformations_colmap.json"
    test_file = dataset_path / "test.txt"

    test_split_path = os.path.join(test_file)
    if os.path.exists(test_split_path):
        if os.path.exists(test_split_path):
            with open(test_split_path) as f:
                test_frames = f.readlines()
            test_ids = [x.strip() for x in test_frames]
    # simplify gt mesh
    gt_mesh = trimesh_from_open3d_mesh(gt_mesh)
    pred_mesh = trimesh_from_open3d_mesh(pred_mesh)

    gt_mesh = cull_mesh(
        dataset_path,
        gt_mesh,
        transformation_file,
        test_ids,
        remove_missing_depth=True,
        remove_occlusion=True,
        subdivide=True,
        max_edge=0.015,
    )

    pred_mesh = cull_mesh(
        dataset_path,
        pred_mesh,
        transformation_file,
        test_ids,
        remove_missing_depth=True,
        remove_occlusion=True,
        subdivide=True,
        max_edge=0.015,
    )

    pred_mesh.export(str(output / "mesh_cull.ply"))
    # evaluate culled mesh
    print("finished save and cut the mesh")

    rst = compute_metrics(pred_mesh, gt_mesh)
    if rename_output_file is None:
        print(f"Saving results to: {output / 'mesh_metrics.json'}")
        json.dump(rst, open(output / "mesh_metrics.json", "w"))
    else:
        print(f"Saving results to: {output / Path(rename_output_file)}")
        json.dump(rst, open(output / Path(rename_output_file), "w"))


if __name__ == "__main__":
    tyro.cli(main)<|MERGE_RESOLUTION|>--- conflicted
+++ resolved
@@ -669,16 +669,6 @@
     gt_mesh = open3d_mesh_from_trimesh(gt_mesh)
     gt_mesh = gt_mesh.remove_unreferenced_vertices()
 
-<<<<<<< HEAD
-    # current_vertex_count = len(gt_mesh.vertices)
-    # target_vertex_count = current_vertex_count // 2
-    # gt_mesh = gt_mesh.simplify_quadratic_decimation(target_vertex_count)
-=======
-    #current_vertex_count = len(gt_mesh.vertices)
-    #target_vertex_count = current_vertex_count // 2
-    #gt_mesh = gt_mesh.simplify_quadratic_decimation(target_vertex_count)
->>>>>>> fa173cca
-
     pred_mesh = cut_mesh(gt_mesh, pred_mesh, kernel_size=15, dilate=True)
 
     dataset_path = gt_mesh_path / device / "long_capture"
