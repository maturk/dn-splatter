"""
Depth + normal splatter
"""

import math
import random
import time
from dataclasses import dataclass, field
from typing import Dict, List, Literal, Optional, Tuple, Type, Union

import torch
import torch.nn.functional as F
import torchvision.transforms.functional as TF
from torch import Tensor
from torch.nn import Parameter
from torchmetrics.image import PeakSignalNoiseRatio, StructuralSimilarityIndexMeasure
from torchmetrics.image.lpip import LearnedPerceptualImagePatchSimilarity

from dn_splatter.losses import DepthLoss, DepthLossType, TVLoss
from dn_splatter.metrics import DepthMetrics, NormalMetrics, RGBMetrics
from dn_splatter.utils.camera_utils import get_colored_points_from_depth, project_pix
from dn_splatter.utils.knn import knn_sk
from dn_splatter.utils.normal_utils import normal_from_depth_image

try:
    from gsplat.rendering import rasterization
except ImportError:
    print("Please install gsplat>=1.0.0")
from gsplat import rasterize_gaussians
from gsplat.cuda_legacy._torch_impl import quat_to_rotmat
from gsplat.cuda_legacy._wrapper import num_sh_bases
from nerfstudio.cameras.camera_optimizers import CameraOptimizer, CameraOptimizerConfig
from nerfstudio.cameras.cameras import Cameras
from nerfstudio.data.scene_box import OrientedBox
from nerfstudio.engine.callbacks import (
    TrainingCallback,
    TrainingCallbackAttributes,
    TrainingCallbackLocation,
)
from nerfstudio.engine.optimizers import Optimizers
from nerfstudio.models.splatfacto import (
    RGB2SH,
    SplatfactoModel,
    SplatfactoModelConfig,
    get_viewmat,
)
from nerfstudio.utils.colors import get_color
from nerfstudio.utils.rich_utils import CONSOLE


@dataclass
class DNSplatterModelConfig(SplatfactoModelConfig):
    _target: Type = field(default_factory=lambda: DNSplatterModel)

    ### DNSplatter configs ###
    use_depth_loss: bool = False
    """Enable depth loss while training"""
    depth_loss_type: DepthLossType = DepthLossType.LogL1
    """Choose which depth loss to train with Literal["MSE", "LogL1", "HuberL1", "L1", "EdgeAwareLogL1")"""
    depth_tolerance: float = 0.1
    """Min depth value for depth loss"""
    smooth_loss_type: DepthLossType = DepthLossType.TV
    """Choose which smooth loss to train with Literal["TV", "EdgeAwareTV")"""
    sensor_depth_lambda: float = 0.0
    """Regularizer for sensor depth loss"""
    mono_depth_lambda: float = 0.0
    """Regularizer for mono depth loss"""
    use_depth_smooth_loss: bool = False
    """Whether to enable depth smooth loss or not"""
    smooth_loss_lambda: float = 0.1
    """Regularizer for smooth loss"""
    predict_normals: bool = True
    """Whether to extract and render normals or skip this"""
    use_normal_loss: bool = False
    """Enables normal loss('s)"""
    use_normal_cosine_loss: bool = False
    """Cosine similarity loss"""
    use_normal_tv_loss: bool = True
    """Use TV loss on predicted normals."""
    normal_supervision: Literal["mono", "depth"] = "depth"
    """Type of supervision for normals. Mono for monocular normals and depth for pseudo normals from depth maps."""
    normal_lambda: float = 0.1
    """Regularizer for normal loss"""
    use_sparse_loss: bool = False
    """Encourage opacities to be 0 or 1. From 'Neural volumes: Learning dynamic renderable volumes from images'."""
    sparse_lambda: float = 0.1
    """Regularizer for sparse loss"""
    sparse_loss_steps: int = 10
    """Enable sparse loss at steps"""
    use_binary_opacities: bool = False
    """Enable binary opacities"""
    binary_opacities_threshold: float = 0.9
    """Threshold for clipping opacities"""
    two_d_gaussians: bool = True
    """Encourage 2D Gaussians"""

    ### SuGaR style sdf loss settings ###
    use_sdf_loss: bool = False
    """Enable sdf loss during training"""
    sdf_loss_lambda: float = 0.1
    """Regularizer for sdf loss"""
    apply_sdf_loss_after_iters: int = 200
    """Start applying sdf loss after n training iterations"""
    apply_sdf_loss_iters: int = 10
    """Iterations to apply sdf loss"""
    knn_to_track: int = 16
    """How many nearest neighbours per gaussian to track"""
    num_sdf_samples: int = 100
    """Number of sdf samples to take"""

    ### Splatfacto configs ###
    warmup_length: int = 500
    """period of steps where refinement is turned off"""
    num_downscales: int = 0
    """at the beginning, resolution is 1/2^d, where d is this number"""
    use_scale_regularization: bool = True
    """If enabled, a scale regularization introduced in PhysGauss (https://xpandora.github.io/PhysGaussian/) is used for reducing huge spikey gaussians."""
    max_gauss_ratio: float = 5.0
    """threshold of ratio of gaussian max to min scale before applying regularization
    loss from the PhysGaussian paper
    """
    stop_split_at: int = 15000
    """stop splitting at this step"""
    camera_optimizer: CameraOptimizerConfig = field(
        default_factory=lambda: CameraOptimizerConfig(mode="off")
    )
    """Config of the camera optimizer to use"""
<<<<<<< HEAD
    
    ### Gaussian surfels configs ###
    force_2d: bool = False
    """Whether to force 2D gaussians like Gaussian Surfels"""
    use_nd_loss: bool = False
    """Whether to use normal-depth consistency loss like Gaussian Surfels"""
    nd_lambda: float = 0.1
    """Regularizer for nd loss"""
    use_opacity_loss: bool = False
    """Whether to use opacity loss like Gaussian Surfels"""
    opacity_lambda: float = 0.1
    """Reguarlizer for opacity loss"""
=======
    output_depth_during_training: bool = True
    """If True, output depth during training. Otherwise, only output depth during evaluation."""
>>>>>>> e6827fcb


class DNSplatterModel(SplatfactoModel):
    """Depth + Normal splatter"""

    config: DNSplatterModelConfig

    def populate_modules(self):
        if self.seed_points is not None and not self.config.random_init:
            means = torch.nn.Parameter(self.seed_points[0])  # (Location, Color)
        else:
            means = torch.nn.Parameter((torch.rand((500000, 3)) - 0.5) * 10)
        self.xys_grad_norm = None
        self.max_2Dsize = None
        dim_sh = num_sh_bases(self.config.sh_degree)
        num_points = means.shape[0]

        if self.seed_points is not None and not self.config.random_init:
            shs = torch.zeros((self.seed_points[1].shape[0], dim_sh, 3)).float().cuda()
            if self.config.sh_degree > 0:
                shs[:, 0, :3] = RGB2SH(self.seed_points[1] / 255)
                shs[:, 1:, 3:] = 0.0
            else:
                CONSOLE.log("use color only optimization with sigmoid activation")
                shs[:, 0, :3] = torch.logit(self.seed_points[1] / 255, eps=1e-10)
            features_dc = torch.nn.Parameter(shs[:, 0, :])
            features_rest = torch.nn.Parameter(shs[:, 1:, :])
        else:
            features_dc = torch.nn.Parameter(torch.rand(num_points, 3))
            features_rest = torch.nn.Parameter(torch.zeros((num_points, dim_sh - 1, 3)))

        opacities = torch.nn.Parameter(torch.logit(0.1 * torch.ones(num_points, 1)))

        self.step = 0
        self.crop_box: Optional[OrientedBox] = None
        if self.config.background_color == "random":
            self.background_color = torch.tensor(
                [0.1490, 0.1647, 0.2157]
            )  # This color is the same as the default background color in Viser. This would only affect the background color when rendering.
        else:
            self.background_color = get_color(self.config.background_color)

        self.mse_loss = torch.nn.MSELoss()

        # Depth Losses
        if self.config.use_depth_loss:
            self.depth_loss = DepthLoss(self.config.depth_loss_type)
        if self.config.use_depth_smooth_loss:
            if self.config.smooth_loss_type == DepthLossType.EdgeAwareTV:
                self.smooth_loss = DepthLoss(depth_loss_type=DepthLossType.EdgeAwareTV)
            else:
                self.smooth_loss = DepthLoss(depth_loss_type=DepthLossType.TV)

        self.ssim = StructuralSimilarityIndexMeasure(data_range=1.0, kernel_size=11)
        self.lpips = LearnedPerceptualImagePatchSimilarity()
        self.psnr = PeakSignalNoiseRatio(data_range=1.0)
        self.rgb_metrics = RGBMetrics()
        self.depth_metrics = DepthMetrics()
        self.normal_metrics = NormalMetrics()
        distances, indices = self.k_nearest_sklearn(means.data, 3)
        distances = torch.from_numpy(distances)
        # find the average of the three nearest neighbors for each point and use that as the scale
        avg_dist = distances.mean(dim=-1, keepdim=True)

        # init normals if present
        with torch.no_grad():
            if (
                self.seed_points is not None and len(self.seed_points) == 3
            ):  # type: ignore
                CONSOLE.print(
                    "[bold yellow]Initialising Gaussian normals from SfM estimates"
                )
                self.normals_seed = self.seed_points[-1].float()  # type: ignore
                self.normals_seed = self.normals_seed / torch.norm(
                    self.normals_seed, dim=-1, keepdim=True
                )
                normals = torch.nn.Parameter(self.normals_seed.detach())
                scales = torch.log(avg_dist.repeat(1, 3))
                if self.config.force_2d:
                    scales[:, 2] = -1e10
                else:
                    scales[:, 2] = torch.log((avg_dist / 10)[:, 0])
                scales = torch.nn.Parameter(scales.detach())
                quats = torch.zeros(len(self.normals_seed), 4)
                mat = rotate_vector_to_vector(
                    torch.tensor(
                        [0, 0, 1], dtype=torch.float, device=self.normals_seed.device
                    ).repeat(self.normals_seed.shape[0], 1),
                    self.normals_seed,
                )
                quats = matrix_to_quaternion(mat)
                quats = torch.nn.Parameter(quats.detach())
            else:
                scales = torch.nn.Parameter(torch.log(avg_dist.repeat(1, 3)))
                if self.config.force_2d:
                    scales[:, 2] = -1e10
                quats = torch.nn.Parameter(random_quat_tensor(num_points))

                # init random normals based on the above scales and quats
                normals = F.one_hot(torch.argmin(scales, dim=-1), num_classes=3).float()
                rots = quat_to_rotmat(quats)
                normals = torch.bmm(rots, normals[:, :, None]).squeeze(-1)
                normals = F.normalize(normals, dim=1)
                normals = torch.nn.Parameter(normals.detach())

        self.gauss_params = torch.nn.ParameterDict(
            {
                "means": means,
                "scales": scales,
                "quats": quats,
                "features_dc": features_dc,
                "features_rest": features_rest,
                "opacities": opacities,
                "normals": normals,
            }
        )

        if self.config.use_sdf_loss:
            self._knn = knn_sk(
                x=self.means.data.to("cuda"),
                y=self.means.data.to("cuda"),
                k=self.config.knn_to_track,
            )

        self.camera_idx = 0
        self.camera = None
        if self.config.use_normal_tv_loss:
            self.tv_loss = TVLoss()

        # camera optimizer
        self.camera_optimizer: CameraOptimizer = self.config.camera_optimizer.setup(
            num_cameras=self.num_train_data, device="cpu"
        )

    @property
    def normals(self):
        return self.gauss_params["normals"]

    def split_gaussians(self, split_mask, samps):
        """
        This function splits gaussians that are too large
        """
        n_splits = split_mask.sum().item()
        CONSOLE.log(f"Splitting {split_mask.sum().item()/self.num_points} gaussians: {n_splits}/{self.num_points}")
        centered_samples = torch.randn((samps * n_splits, 3), device=self.device)  # Nx3 of axis-aligned scales
        scaled_samples = (
            torch.exp(self.scales[split_mask].repeat(samps, 1)) * centered_samples
        )  # how these scales are rotated
        quats = self.quats[split_mask] / self.quats[split_mask].norm(dim=-1, keepdim=True)  # normalize them first
        rots = quat_to_rotmat(quats.repeat(samps, 1))  # how these scales are rotated
        rotated_samples = torch.bmm(rots, scaled_samples[..., None]).squeeze()
        new_means = rotated_samples + self.means[split_mask].repeat(samps, 1)
        # step 2, sample new colors
        new_features_dc = self.features_dc[split_mask].repeat(samps, 1)
        new_features_rest = self.features_rest[split_mask].repeat(samps, 1, 1)
        # step 3, sample new opacities
        new_opacities = self.opacities[split_mask].repeat(samps, 1)
        # step 4, sample new scales
        size_fac = 1.6
        new_scales = torch.log(torch.exp(self.scales[split_mask]) / size_fac).repeat(samps, 1)
        if self.config.force_2d:
            new_scales[:, 2] = -1e10
        self.scales[split_mask] = torch.log(torch.exp(self.scales[split_mask]) / size_fac)
        if self.config.force_2d:
            self.scales[:, 2] = -1e10
        # step 5, sample new quats
        new_quats = self.quats[split_mask].repeat(samps, 1)
        out = {
            "means": new_means,
            "features_dc": new_features_dc,
            "features_rest": new_features_rest,
            "opacities": new_opacities,
            "scales": new_scales,
            "quats": new_quats,
        }
        for name, param in self.gauss_params.items():
            if name not in out:
                out[name] = param[split_mask].repeat(samps, 1)
        return out

    def dup_gaussians(self, dup_mask):
        """
        This function duplicates gaussians that are too small
        """
        n_dups = dup_mask.sum().item()
        CONSOLE.log(f"Duplicating {dup_mask.sum().item()/self.num_points} gaussians: {n_dups}/{self.num_points}")
        new_dups = {}
        for name, param in self.gauss_params.items():
            new_dups[name] = param[dup_mask]
        return new_dups

    def refinement_after(self, optimizers: Optimizers, step):
        assert step == self.step
        if self.step <= self.config.warmup_length:
            return
        with torch.no_grad():
            # Offset all the opacity reset logic by refine_every so that we don't
            # save checkpoints right when the opacity is reset (saves every 2k)
            # then cull
            # only split/cull if we've seen every image since opacity reset
            reset_interval = self.config.reset_alpha_every * self.config.refine_every
            do_densification = (
                self.step < self.config.stop_split_at
                and self.step % reset_interval
                > self.num_train_data + self.config.refine_every
            )
            if do_densification:
                # then we densify
                assert (
                    self.xys_grad_norm is not None
                    and self.vis_counts is not None
                    and self.max_2Dsize is not None
                )
                avg_grad_norm = (
                    (self.xys_grad_norm / self.vis_counts)
                    * 0.5
                    * max(self.last_size[0], self.last_size[1])
                )
                high_grads = (avg_grad_norm > self.config.densify_grad_thresh).squeeze()
                splits = (
                    self.scales.exp().max(dim=-1).values
                    > self.config.densify_size_thresh
                ).squeeze()
                if self.step < self.config.stop_screen_size_at:
                    splits |= (
                        self.max_2Dsize > self.config.split_screen_size
                    ).squeeze()
                splits &= high_grads
                nsamps = self.config.n_split_samples
                split_params = self.split_gaussians(splits, nsamps)

                dups = (
                    self.scales.exp().max(dim=-1).values
                    <= self.config.densify_size_thresh
                ).squeeze()
                dups &= high_grads
                dup_params = self.dup_gaussians(dups)
                for name, param in self.gauss_params.items():
                    self.gauss_params[name] = torch.nn.Parameter(
                        torch.cat(
                            [param.detach(), split_params[name], dup_params[name]],
                            dim=0,
                        )
                    )
                # append zeros to the max_2Dsize tensor
                self.max_2Dsize = torch.cat(
                    [
                        self.max_2Dsize,
                        torch.zeros_like(split_params["scales"][:, 0]),
                        torch.zeros_like(dup_params["scales"][:, 0]),
                    ],
                    dim=0,
                )

                split_idcs = torch.where(splits)[0]
                self.dup_in_all_optim(optimizers, split_idcs, nsamps)

                dup_idcs = torch.where(dups)[0]
                self.dup_in_all_optim(optimizers, dup_idcs, 1)

                # After a guassian is split into two new gaussians, the original one should also be pruned.
                splits_mask = torch.cat(
                    (
                        splits,
                        torch.zeros(
                            nsamps * splits.sum() + dups.sum(),
                            device=self.device,
                            dtype=torch.bool,
                        ),
                    )
                )

                deleted_mask = self.cull_gaussians(splits_mask)
            elif (
                self.step >= self.config.stop_split_at
                and self.config.continue_cull_post_densification
            ):
                deleted_mask = self.cull_gaussians()
            else:
                # if we donot allow culling post refinement, no more gaussians will be pruned.
                deleted_mask = None

            if deleted_mask is not None:
                self.remove_from_all_optim(optimizers, deleted_mask)

            if (
                self.step < self.config.stop_split_at
                and self.step % reset_interval == self.config.refine_every
            ):
                # Reset value is set to be twice of the cull_alpha_thresh
                reset_value = self.config.cull_alpha_thresh * 2.0
                self.opacities.data = torch.clamp(
                    self.opacities.data,
                    max=torch.logit(
                        torch.tensor(reset_value, device=self.device)
                    ).item(),
                )
                # reset the exp of optimizer
                optim = optimizers.optimizers["opacities"]
                param = optim.param_groups[0]["params"][0]
                param_state = optim.state[param]
                param_state["exp_avg"] = torch.zeros_like(param_state["exp_avg"])
                param_state["exp_avg_sq"] = torch.zeros_like(param_state["exp_avg_sq"])

            self.xys_grad_norm = None
            self.vis_counts = None
            self.max_2Dsize = None

            if (
                self.config.use_sdf_loss
                and self.step >= self.config.apply_sdf_loss_after_iters
                and deleted_mask is not None
            ):
                # BUG: it is possible to have NaNs
                means = torch.nan_to_num(self.means.data.detach().to("cuda"))
                start = time.time()
                self._knn = knn_sk(x=means, y=means, k=self.config.knn_to_track)
                CONSOLE.log(
                    f"Recomputing KNN took: {time.time() - start} seconds for {self.num_points} points"
                )

    def get_gaussian_param_groups(self) -> Dict[str, List[Parameter]]:
        # Here we explicitly use the means, scales as parameters so that the user can override this function and
        # specify more if they want to add more optimizable params to gaussians.
        return {
            name: [self.gauss_params[name]]
            for name in [
                "means",
                "scales",
                "quats",
                "features_dc",
                "features_rest",
                "opacities",
                "normals",
            ]
        }

    def get_outputs(
        self, camera: Cameras
    ) -> Dict[str, Union[torch.Tensor, List[Tensor]]]:

        """Takes in a Ray Bundle and returns a dictionary of outputs.

        Args:
            ray_bundle: Input bundle of rays. This raybundle should have all the
            needed information to compute the outputs.

        Returns:
            Outputs of model. (ie. rendered colors)
        """
        if not isinstance(camera, Cameras):
            print("Called get_outputs with not a camera")
            return {}

        if self.training:
            assert camera.shape[0] == 1, "Only one camera at a time"
            optimized_camera_to_world = self.camera_optimizer.apply_to_camera(camera)
        else:
            optimized_camera_to_world = camera.camera_to_worlds

        # binary opacities
        if self.config.use_binary_opacities and self.step > self.config.warmup_length:
            skip_steps = self.config.reset_alpha_every * self.config.refine_every
            margin = 200
            if not self.step % skip_steps == 0 and self.step % skip_steps not in range(
                1, margin + 1
            ):
                self.opacities = torch.where(
                    self.opacities >= self.config.binary_opacities_threshold,
                    torch.ones_like(self.opacities),
                    torch.zeros_like(self.opacities),
                )

        # cropping
        if self.crop_box is not None and not self.training:
            crop_ids = self.crop_box.within(self.means).squeeze()
            if crop_ids.sum() == 0:
                return self.get_empty_outputs(
                    int(camera.width.item()),
                    int(camera.height.item()),
                    self.background_color,
                )
        else:
            crop_ids = None

        if crop_ids is not None:
            opacities_crop = self.opacities[crop_ids]
            means_crop = self.means[crop_ids]
            features_dc_crop = self.features_dc[crop_ids]
            features_rest_crop = self.features_rest[crop_ids]
            scales_crop = self.scales[crop_ids]
            quats_crop = self.quats[crop_ids]
        else:
            opacities_crop = self.opacities
            means_crop = self.means
            features_dc_crop = self.features_dc
            features_rest_crop = self.features_rest
            scales_crop = self.scales
            quats_crop = self.quats

        colors_crop = torch.cat(
            (features_dc_crop[:, None, :], features_rest_crop), dim=1
        )

        BLOCK_WIDTH = (
            16  # this controls the tile size of rasterization, 16 is a good default
        )
        camera_scale_fac = self._get_downscale_factor()
        camera.rescale_output_resolution(1 / camera_scale_fac)
        viewmat = get_viewmat(optimized_camera_to_world)
        K = camera.get_intrinsics_matrices().cuda()
        W, H = int(camera.width.item()), int(camera.height.item())
        self.last_size = (H, W)
        camera.rescale_output_resolution(camera_scale_fac)  # type: ignore

        # apply the compensation of screen space blurring to gaussians
        if self.config.rasterize_mode not in ["antialiased", "classic"]:
            raise ValueError("Unknown rasterize_mode: %s", self.config.rasterize_mode)

        render_mode = "RGB+ED"

        if self.config.sh_degree > 0:
            sh_degree_to_use = min(
                self.step // self.config.sh_degree_interval, self.config.sh_degree
            )
        else:
            colors_crop = torch.sigmoid(colors_crop)
            sh_degree_to_use = None

        render, alpha, info = rasterization(
            means=means_crop,
            quats=quats_crop / quats_crop.norm(dim=-1, keepdim=True),
            scales=torch.exp(scales_crop),
            opacities=torch.sigmoid(opacities_crop).squeeze(-1),
            colors=colors_crop,
            viewmats=viewmat,  # [1, 4, 4]
            Ks=K,  # [1, 3, 3]
            width=W,
            height=H,
            tile_size=BLOCK_WIDTH,
            packed=False,
            near_plane=0.01,
            far_plane=1e10,
            render_mode=render_mode,
            sh_degree=sh_degree_to_use,
            sparse_grad=False,
            absgrad=True,
            rasterize_mode=self.config.rasterize_mode,
            # set some threshold to disregrad small gaussians for faster rendering.
            # radius_clip=3.0,
        )
        if self.training and info["means2d"].requires_grad:
            info["means2d"].retain_grad()
        self.xys = info["means2d"]  # [1, N, 2]
        self.radii = info["radii"][0]  # [N]
        alpha = alpha[:, ...]
        self.depths = info["depths"]
        self.conics = info["conics"]
        self.num_tiles_hit = info["tiles_per_gauss"]

        background = self._get_background_color()
        rgb = render[:, ..., :3] + (1 - alpha) * background
        rgb = torch.clamp(rgb, 0.0, 1.0)

        # visible gaussians
        self.vis_indices = torch.where(self.radii > 0)[0]

        if render_mode == "RGB+ED":
            depth_im = render[:, ..., 3:4]
            depth_im = torch.where(
                alpha > 0, depth_im, depth_im.detach().max()
            ).squeeze(0)
        else:
            depth_im = None

        normals_im = torch.full(rgb.shape, 0.0)
        if self.config.predict_normals:
            quats_crop = quats_crop / quats_crop.norm(dim=-1, keepdim=True)
            normals = F.one_hot(
                torch.argmin(scales_crop, dim=-1), num_classes=3
            ).float()
            rots = quat_to_rotmat(quats_crop)
            normals = torch.bmm(rots, normals[:, :, None]).squeeze(-1)
            normals = F.normalize(normals, dim=1)
            viewdirs = (
                -means_crop.detach() + camera.camera_to_worlds.detach()[..., :3, 3]
            )
            viewdirs = viewdirs / viewdirs.norm(dim=-1, keepdim=True)
            dots = (normals * viewdirs).sum(-1)
            negative_dot_indices = dots < 0
            normals[negative_dot_indices] = -normals[negative_dot_indices]
            # update parameter group normals
            self.gauss_params["normals"] = normals
            # convert normals from world space to camera space
            normals = normals @ camera.camera_to_worlds.squeeze(0)[:3, :3]

            xys = self.xys[0, ...].detach()
            self.depths = self.depths[0, ...]
            self.num_tiles_hit = self.num_tiles_hit[0, ...]

            normals_im: Tensor = rasterize_gaussians(  # type: ignore
                xys,
                self.depths,
                self.radii.detach(),
                self.conics.detach(),
                self.num_tiles_hit.detach(),
                normals,
                torch.sigmoid(opacities_crop).detach(),
                H,
                W,
                BLOCK_WIDTH,
            )
            # convert normals from [-1,1] to [0,1]
            normals_im = normals_im / normals_im.norm(dim=-1, keepdim=True)
            normals_im = (normals_im + 1) / 2

        if hasattr(camera, "metadata"):
            if camera.metadata is not None and "cam_idx" in camera.metadata:
                self.camera_idx = camera.metadata["cam_idx"]  # type: ignore
        self.camera = camera

        return {
            "rgb": rgb.squeeze(0),
            "depth": depth_im,
            "normal": normals_im,
            "accumulation": alpha.squeeze(0),
            "background": background,
        }

    def get_loss_dict(
        self, outputs, batch, metrics_dict=None
    ) -> Dict[str, torch.Tensor]:
        """Computes and returns the losses dict.

        Args:
            outputs: the output to compute loss dict to
            batch: ground truth batch corresponding to outputs
            metrics_dict: dictionary of metrics, some of which we can use for loss
        """
        loss_dict = super().get_loss_dict(
            outputs=outputs, batch=batch, metrics_dict=metrics_dict
        )
        main_loss = loss_dict["main_loss"]
        scale_reg = loss_dict["scale_reg"]

        gt_img = self.get_gt_img(batch["image"])

        # minimum to reasonable level
        gt_img = self.get_gt_img(batch["image"]).clamp(min=10 / 255.0)
        pred_img = outputs["rgb"]
        depth_out = outputs["depth"]

        if "sensor_depth" in batch:
            sensor_depth_gt = self.get_gt_img(batch["sensor_depth"])
        if "mono_depth" in batch:
            mono_depth_gt = self.get_gt_img(batch["mono_depth"])
        if "normal" in batch:
            batch["normal"] = self.get_gt_img(batch["normal"])

        if "mask" in batch:
            # batch["mask"] : [H, W, 1]
            assert batch["mask"].shape[:2] == gt_img.shape[:2] == pred_img.shape[:2]
            mask = batch["mask"].to(self.device)
            depth_out = depth_out * mask
            if "sensor_depth" in batch:
                sensor_depth_gt = sensor_depth_gt * mask
            if "mono_depth" in batch:
                mono_depth_gt = mono_depth_gt * mask
            if "normal" in batch:
                batch["normal"] = batch["normal"] * mask
            if "normal" in outputs:
                outputs["normal"] = outputs["normal"] * mask

        # RGB loss
        rgb_loss = main_loss

        # Depth Loss
        depth_loss = 0
        if self.config.use_depth_loss:
            if "sensor_depth" in batch and self.config.sensor_depth_lambda > 0.0:
                valid_gt_mask = sensor_depth_gt > self.config.depth_tolerance
                if self.config.depth_loss_type == DepthLossType.EdgeAwareLogL1:
                    sensor_depth_loss = self.depth_loss(
                        depth_out, sensor_depth_gt.float(), gt_img, valid_gt_mask
                    )
                    depth_loss += self.config.sensor_depth_lambda * sensor_depth_loss

                else:
                    sensor_depth_loss = self.depth_loss(
                        depth_out[valid_gt_mask], sensor_depth_gt[valid_gt_mask].float()
                    )

                    depth_loss += self.config.sensor_depth_lambda * sensor_depth_loss

            if "mono_depth" in batch and self.config.mono_depth_lambda > 0.0:
                valid_gt_mask = mono_depth_gt > 0.0
                if self.config.depth_loss_type == DepthLossType.EdgeAwareLogL1:
                    valid_gt_mask = mono_depth_gt > self.config.depth_tolerance
                    mono_depth_loss = self.depth_loss(
                        depth_out, mono_depth_gt.float(), gt_img, valid_gt_mask
                    )
                    depth_loss += self.config.mono_depth_lambda * mono_depth_loss
                else:
                    mono_depth_loss = self.depth_loss(
                        depth_out[valid_gt_mask], mono_depth_gt[valid_gt_mask].float()
                    )
                    depth_loss += self.config.mono_depth_lambda * mono_depth_loss

        # Smooth loss
        if self.config.use_depth_smooth_loss:
            if self.config.smooth_loss_type == DepthLossType.TV:
                smooth_loss = self.smooth_loss(depth_out)
                depth_loss += self.config.smooth_loss_lambda * smooth_loss
            elif self.config.smooth_loss_type == DepthLossType.EdgeAwareTV:
                assert depth_out.shape[:2] == outputs["rgb"].shape[:2]
                smooth_loss = self.smooth_loss(depth_out, gt_img)
                depth_loss += self.config.smooth_loss_lambda * smooth_loss

        if self.config.use_depth_loss and depth_loss == 0 and self.step % 100 == 0:
            CONSOLE.log(
                "WARNING: you have enabled depth loss but depth loss is still ZERO. Remember to set --pipeline.model.sensor-depth-lambda and/or --pipeleine.model.mono-depth-lambda > 0"
            )

        # Normal loss
        normal_loss = 0
        if self.config.use_normal_loss:
            pred_normal = outputs["normal"]

            if "normal" in batch and self.config.normal_supervision == "mono":
                gt_normal = batch["normal"]
            elif self.config.normal_supervision == "depth":
                c2w = self.camera.camera_to_worlds.squeeze(0).detach()
                c2w = c2w @ torch.diag(
                    torch.tensor([1, -1, -1, 1], device=c2w.device, dtype=c2w.dtype)
                )
                gt_normal = normal_from_depth_image(
                    depths=depth_out.detach(),
                    fx=self.camera.fx.item(),
                    fy=self.camera.fy.item(),
                    cx=self.camera.cx.item(),
                    cy=self.camera.cy.item(),
                    img_size=(self.camera.width.item(), self.camera.height.item()),
                    c2w=torch.eye(4, dtype=torch.float, device=depth_out.device),
                    device=self.device,
                    smooth=False,
                )
                gt_normal = gt_normal @ torch.diag(
                    torch.tensor(
                        [1, -1, -1], device=depth_out.device, dtype=depth_out.dtype
                    )
                )
                gt_normal = (1 + gt_normal) / 2
            else:
                CONSOLE.log(
                    "WARNING: You have enabled normal supervision with monocular normals but none were found."
                )
                CONSOLE.log(
                    "WARNING: Remember to first generate normal maps for your dataset using the normals_from_pretrain.py script."
                )
                quit()
            if gt_normal is not None:
                # normal map loss
                normal_loss += torch.abs(gt_normal - pred_normal).mean()
                if self.config.use_normal_cosine_loss:
                    from dn_splatter.metrics import mean_angular_error

                    normal_loss += mean_angular_error(
                        pred=(pred_normal.permute(2, 0, 1) - 1) / 2,
                        gt=(gt_normal.permute(2, 0, 1) - 1) / 2,
                    ).mean()
            if self.config.use_normal_tv_loss:
                normal_loss += self.tv_loss(pred_normal)

        if self.config.two_d_gaussians:
            # loss to minimise gaussian scale corresponding to normal direction
            normal_loss += torch.min(torch.exp(self.scales), dim=1, keepdim=True)[
                0
            ].mean()

        sparse_loss = 0
        if (
            self.config.use_sparse_loss
            and self.step % self.config.sparse_loss_steps == 0
        ):  # type: ignore
            skip_steps = self.config.reset_alpha_every * self.config.refine_every
            margin = 100
            if not self.step % skip_steps == 0 and self.step % skip_steps not in range(
                1, margin + 1
            ):
                opacities = torch.sigmoid(self.opacities[self.vis_indices])
                sparse_loss = (
                    -opacities * torch.log(opacities + 1e-10)
                    - (1 - opacities) * torch.log(1 - opacities + 1e-10)
                ).mean()
                sparse_loss *= self.config.sparse_lambda

        sdf_loss = 0
        if (
            self.config.use_sdf_loss
            and self.step > self.config.apply_sdf_loss_after_iters
            and self.step % self.config.apply_sdf_loss_iters == 0
        ):
            if self.num_points > self.config.num_sdf_samples:
                num_samples = self.num_points
            else:
                num_samples = self.config.num_sdf_samples

            # sample points according to gaussian distribution on surface
            samples, indices = self.sample_points_in_gaussians(
                num_samples=num_samples, vis_indices=self.vis_indices
            )
            # query closest gaussians to sampled points
            with torch.no_grad():
                closest_gaussians = self._knn[indices]
            # compute current sdf estimates of samples
            current_sdfs = self.get_sdf(
                sdf_samples=samples,
                closest_gaussians=closest_gaussians,
                vis_indices=self.vis_indices,
            )
            # estimate ideal sdfs
            ideal_sdfs, valid_indices = self.get_ideal_sdf(
                sdf_samples=samples.clone().detach(),
                depth=depth_out.clone().detach(),
                camera=self.camera,  # type: ignore
                mask=batch["mask"] if "mask" in batch else None,
            )
            ideal_sdfs = torch.abs(ideal_sdfs)
            # print(f"get_ideal_sdf took { time.time() - start} s")
            current_sdfs = current_sdfs[valid_indices]

            weight = self.get_sdf_loss_weight(valid_indices)

            sdf_loss = (torch.abs(ideal_sdfs - current_sdfs) / (weight + 1e-5)).mean()

        nd_loss = 0
        if self.config.use_nd_loss:
            from dn_splatter.metrics import mean_angular_error
            c2w = self.camera.camera_to_worlds.squeeze(0).detach()
            c2w = c2w @ torch.diag(
                torch.tensor([1, -1, -1, 1], device=c2w.device, dtype=c2w.dtype)
            )
            pred_depth_to_normal = normal_from_depth_image(
                depths=depth_out.detach(),
                fx=self.camera.fx.item(),
                fy=self.camera.fy.item(),
                cx=self.camera.cx.item(),
                cy=self.camera.cy.item(),
                img_size=(self.camera.width.item(), self.camera.height.item()),
                c2w=torch.eye(4, dtype=torch.float, device=depth_out.device),
                device=self.device,
                smooth=False,
            )
            pred_depth_to_normal = pred_depth_to_normal @ torch.diag(
                torch.tensor(
                    [1, -1, -1], device=depth_out.device, dtype=depth_out.dtype
                )
            )
            pred_depth_to_normal = (1 + pred_depth_to_normal) / 2
            nd_loss += mean_angular_error(
                pred=(pred_normal.permute(2, 0, 1) - 1) / 2,
                gt=(pred_depth_to_normal.permute(2, 0, 1) - 1) / 2,
            ).mean()

        opacity_loss = 0
        if self.config.use_opacity_loss:
            opac = self.opacities
            moderate_opacities_mask = torch.gt(opac, 0.01) * torch.le(opac, 0.99)
            opacity_loss += (moderate_opacities_mask * torch.exp(-(opac ** 2) * 20)).mean 

        main_loss = (
            rgb_loss
            + depth_loss
            + self.config.normal_lambda * normal_loss
            + sparse_loss
            + self.config.sdf_loss_lambda * sdf_loss
            + self.config.nd_lambda * nd_loss
            + self.config.opacity_lambda * opacity_loss
        )

        return {"main_loss": main_loss, "scale_reg": scale_reg}

    def get_metrics_dict(self, outputs, batch) -> Dict[str, torch.Tensor]:
        """Compute and returns metrics.

        Args:
            outputs: the output to compute loss dict to
            batch: ground truth batch corresponding to outputs
        """
        d = self._get_downscale_factor()
        if d > 1:
            # use torchvision to resize
            newsize = (batch["image"].shape[0] // d, batch["image"].shape[1] // d)
            gt_img = TF.resize(
                batch["image"].permute(2, 0, 1), newsize, antialias=None
            ).permute(1, 2, 0)

            if "sensor_depth" in batch:
                depth_size = (
                    batch["sensor_depth"].shape[0] // d,
                    batch["sensor_depth"].shape[1] // d,
                )
                sensor_depth_gt = TF.resize(
                    batch["sensor_depth"].permute(2, 0, 1), depth_size, antialias=None
                ).permute(1, 2, 0)
        else:
            gt_img = batch["image"]
            if "sensor_depth" in batch:
                sensor_depth_gt = batch["sensor_depth"]

        metrics_dict = {}
        gt_rgb = gt_img.to(self.device)  # RGB or RGBA image
        predicted_rgb = (
            outputs["rgb"][0, ...] if outputs["rgb"].dim() == 4 else outputs["rgb"]
        )

        # comment out for now, as it will slow down the training speed.
        (psnr, ssim, lpips) = self.rgb_metrics(
            gt_rgb.permute(2, 0, 1).unsqueeze(0),
            predicted_rgb.permute(2, 0, 1).unsqueeze(0).to(self.device),
        )
        rgb_mse = self.mse_loss(gt_rgb.permute(2, 0, 1), predicted_rgb.permute(2, 0, 1))
        metrics_dict = {
            "rgb_mse": float(rgb_mse),
            "rgb_psnr": float(psnr.item()),
            "rgb_ssim": float(ssim),
            "rgb_lpips": float(lpips),
        }

        metrics_dict["gaussian_count"] = self.num_points

        if self.config.use_depth_loss and "sensor_depth" in batch:
            predicted_depth = (
                outputs["depth"][0, ...]
                if outputs["depth"].dim() == 4
                else outputs["depth"]
            )
            predicted_depth = outputs["depth"]
            (abs_rel, sq_rel, rmse, rmse_log, a1, a2, a3) = self.depth_metrics(
                predicted_depth.permute(2, 0, 1), sensor_depth_gt.permute(2, 0, 1)
            )

            depth_metrics = {
                "depth_abs_rel": float(abs_rel.item()),
                "depth_sq_rel": float(sq_rel.item()),
                "depth_rmse": float(rmse.item()),
                "depth_rmse_log": float(rmse_log.item()),
                "depth_a1": float(a1.item()),
                "depth_a2": float(a2.item()),
                "depth_a3": float(a3.item()),
            }
            metrics_dict.update(depth_metrics)

        # track scales
        metrics_dict.update(
            {"avg_min_scale": torch.nanmean(torch.exp(self.scales[..., -1]))}
        )

        return metrics_dict

    def get_image_metrics_and_images(
        self, outputs: Dict[str, torch.Tensor], batch: Dict[str, torch.Tensor]
    ) -> Tuple[Dict[str, float], Dict[str, torch.Tensor]]:
        """Main function for eval/test images

        Args:
            image_idx: Index of the image.
            step: Current step.
            batch: Batch of data.
            outputs: Outputs of the model.

        Returns:
            A dictionary of metrics.
        """

        gt_rgb = batch["image"].to(self.device)
        predicted_rgb = (
            outputs["rgb"][0, ...] if outputs["rgb"].dim() == 4 else outputs["rgb"]
        )
        predicted_depth = (
            outputs["depth"][0, ...]
            if outputs["depth"].dim() == 4
            else outputs["depth"]
        )
        predicted_normal = (
            outputs["normal"][0, ...]
            if outputs["normal"].dim() == 4
            else outputs["normal"]
        )

        combined_rgb = torch.cat([gt_rgb, predicted_rgb], dim=1)
        combined_depth = (
            predicted_depth  # a placeholder if no sensor depth is available
        )
        combined_normal = predicted_normal  # a placeholder if no gt normal is available

        # Switch images from [H, W, C] to [1, C, H, W] for metrics computations
        gt_rgb = torch.moveaxis(gt_rgb, -1, 0)[None, ...]
        predicted_rgb = torch.moveaxis(predicted_rgb, -1, 0)[None, ...]

        if "mask" in batch:
            mask = batch["mask"].to(self.device)
            gt_rgb = gt_rgb * mask
            predicted_rgb = predicted_rgb * mask

        psnr = self.psnr(gt_rgb, predicted_rgb)
        ssim = self.ssim(gt_rgb, predicted_rgb)
        lpips = self.lpips(gt_rgb, predicted_rgb)

        # all of these metrics will be logged as scalars
        metrics_dict = {
            "rgb_psnr": float(psnr.item()),
            "rgb_ssim": float(ssim),
        }  # type: ignore
        metrics_dict["rgb_lpips"] = float(lpips)

        predicted_depth = outputs["depth"]
        if "sensor_depth" in batch:
            gt_depth = batch["sensor_depth"].to(self.device)

            if predicted_depth.shape[:2] != gt_depth.shape[:2]:
                predicted_depth = TF.resize(
                    predicted_depth.permute(2, 0, 1), gt_depth.shape[:2], antialias=None
                ).permute(1, 2, 0)

            gt_depth = gt_depth.to(torch.float32)  # it is in float64 previous

            if "mask" in batch:
                gt_depth = gt_depth * mask
                predicted_depth = predicted_depth * mask

            # add depth eval metrics

            (abs_rel, sq_rel, rmse, rmse_log, a1, a2, a3) = self.depth_metrics(
                predicted_depth.permute(2, 0, 1), gt_depth.permute(2, 0, 1)
            )
            depth_metrics = {
                "depth_abs_rel": float(abs_rel.item()),
                "depth_sq_rel": float(sq_rel.item()),
                "depth_rmse": float(rmse.item()),
                "depth_rmse_log": float(rmse_log.item()),
                "depth_a1": float(a1.item()),
                "depth_a2": float(a2.item()),
                "depth_a3": float(a3.item()),
            }
            metrics_dict.update(depth_metrics)
            combined_depth = torch.cat([gt_depth, predicted_depth], dim=1)

        if "normal" in batch:
            gt_normal = batch["normal"].to(self.device)

            (mae, rmse, mean_err, med_err) = self.normal_metrics(
                predicted_normal.permute(2, 0, 1).unsqueeze(0),
                gt_normal.permute(2, 0, 1).unsqueeze(0),
            )
            normal_metrics = {
                "normal_mae": float(mae.item()),
                "normal_rsme": float(rmse.item()),
                "normal_mean_err": float(mean_err.item()),
                "normal_med_err": float(med_err.item()),
            }
            metrics_dict.update(normal_metrics)
            combined_normal = torch.cat([gt_normal, predicted_normal], dim=1)

        images_dict = {
            "img": combined_rgb,
            "depth": combined_depth,
            "normal": combined_normal,
        }

        return metrics_dict, images_dict

    def get_training_callbacks(
        self, training_callback_attributes: TrainingCallbackAttributes
    ) -> List[TrainingCallback]:
        cbs = []
        cbs.append(
            TrainingCallback(
                [TrainingCallbackLocation.BEFORE_TRAIN_ITERATION], self.step_cb
            )
        )
        # The order of these matters
        cbs.append(
            TrainingCallback(
                [TrainingCallbackLocation.AFTER_TRAIN_ITERATION], self.after_train
            )
        )
        cbs.append(
            TrainingCallback(
                [TrainingCallbackLocation.AFTER_TRAIN_ITERATION],
                self.refinement_after,
                update_every_num_iters=self.config.refine_every,
                args=[training_callback_attributes.optimizers],
            )
        )

        return cbs

    def sample_points_in_gaussians(
        self,
        num_samples: int,
        vis_indices: Optional[Tensor] = None,
    ) -> Tuple[Tensor, Tensor]:
        """Sample points in world space based on gaussian distributions

        Args:
            num samples
            visible indices

        Returns:
            random points and their gaussian indices
        """

        if vis_indices is not None:
            vis_scales = torch.exp(self.scales[vis_indices])
        else:
            vis_scales = torch.exp(self.scales)

        areas = vis_scales[..., 0] * vis_scales[..., 1] * vis_scales[..., 2]

        areas = areas.abs()
        cum_probs = areas.cumsum(dim=-1) / areas.sum(dim=-1, keepdim=True)

        # This picks which gaussians to sample based on their extent/volume in 3d space
        random_indices = torch.multinomial(
            cum_probs, num_samples=num_samples, replacement=True
        )

        # random indices from vis_indices
        if vis_indices is not None:
            random_indices = vis_indices[random_indices]

        centered_samples = torch.randn(
            size=(len(random_indices), 3), device=self.device, dtype=torch.float
        )  # (N_samples, 3)

        scaled_samples = (
            torch.exp(self.scales[random_indices]) * centered_samples
        )  # scale based on extents
        quats = self.quats[random_indices] / self.quats[random_indices].norm(
            dim=-1, keepdim=True
        )
        rots = quat_to_rotmat(quats)
        # rotate random points from gaussian frame to world frame based on current rotation matrices
        random_points = (
            self.means[random_indices]
            + torch.bmm(rots, scaled_samples[..., None]).squeeze()
        )
        return random_points, random_indices

    def get_ideal_sdf(
        self,
        sdf_samples: Tensor,
        depth: Tensor,
        camera: Cameras,
        mask: Optional[Tensor] = None,
        min_depth: float = 0.01,
    ) -> Tuple[Tensor, Tensor]:
        """Project sampled points into camera frame and compute ideal sdf estimate

        Args:
            sdf_samples: current point samples
            depth: current rendered depth map
            camera: current camera frame
            tolerance: minimum depth

        Returns:
            ideal_sdf, valid indices
        """
        c2w = camera.camera_to_worlds.squeeze(0)
        c2w = c2w @ torch.diag(
            torch.tensor([1, -1, -1, 1], device=c2w.device, dtype=c2w.dtype)
        )

        projections = project_pix(
            sdf_samples,
            fx=camera.fx.item(),
            fy=camera.fx.item(),
            cx=camera.cx.item(),
            cy=camera.cy.item(),
            c2w=c2w,
            device=self.device,
            return_z_depths=True,
        )

        projections[:, :2] = uv = torch.floor(projections[:, :2]).long()

        valid_indices = valid_uv_indices = (
            (uv[:, 0] > 0)
            & (uv[:, 0] < camera.width.item())
            & (uv[:, 1] > 0)
            & (uv[:, 1] < camera.height.item())
        )

        if mask is not None:
            valid_indices = valid_uv_indices.detach().clone()
            valid_indices[valid_uv_indices] = mask[
                uv[valid_uv_indices, 1], uv[valid_uv_indices, 0]
            ][..., 0]

        z_depth_points = projections[valid_indices][..., -1]
        z_depth_ideal = depth[uv[valid_indices, 1], uv[valid_indices, 0], 0]

        return z_depth_ideal - z_depth_points, valid_indices

    def get_closest_gaussians(self, samples) -> torch.Tensor:
        """Get closest gaussians to samples

        Args:
            samples: tensor of 3d point samples

        Returns:
            knn gaussians
        """
        closest_gaussians = knn_sk(
            x=self.means.data.to("cuda"),
            y=samples.to("cuda"),
            k=self.config.knn_to_track,
        )
        return closest_gaussians

    def get_density(
        self,
        sdf_samples: Tensor,
        closest_gaussians: Optional[Tensor] = None,
        vis_indices: Optional[Tensor] = None,
    ):
        """Estimate current density at sample points based on current gaussian distributions

        Args:
            sdf_samples: current point samples
            closest_gaussians: closest knn gaussians per current point sample
            vis_indices: visibility mask

        Returns:
            densities
        """
        if closest_gaussians is None:
            closest_gaussians = self.get_closest_gaussians(samples=sdf_samples)
        closest_gaussians_idx = closest_gaussians
        closest_gaussian_centers = self.means[closest_gaussians]

        closest_gaussian_inv_scaled_rotation = scale_rot_to_inv_cov3d(
            scale=torch.exp(self.scales[closest_gaussians_idx]),
            quat=self.quats[closest_gaussians_idx],
            return_sqrt=True,
        )  # sigma^-1
        closest_gaussian_opacities = torch.sigmoid(
            self.opacities[closest_gaussians_idx]
        )

        # Compute the density field as a sum of local gaussian opacities
        # (num_samples, knn, 3)
        dist = sdf_samples[:, None, :] - closest_gaussian_centers
        # (num_samples, knn, 3, 1)
        man_distance = (
            closest_gaussian_inv_scaled_rotation.transpose(-1, -2) @ dist[..., None]
        )
        # Mahalanobis distance
        # (num_samples, knn)
        neighbor_opacities = (
            (man_distance[..., 0] * man_distance[..., 0])
            .sum(dim=-1)
            .clamp(min=0.0, max=1e8)
        )
        # (num_samples, knn)
        neighbor_opacities = closest_gaussian_opacities[..., 0] * torch.exp(
            -1.0 / 2 * neighbor_opacities
        )
        densities = neighbor_opacities.sum(dim=-1)  # (num_samples,)

        # BUG: this seems to be quite sensitive to the EPS
        density_mask = densities >= 1.0
        densities[density_mask] = densities[density_mask] / (
            densities[density_mask].detach() + 1e-5
        )
        opacity_min_clamp = 1e-4
        clamped_densities = densities.clamp(min=opacity_min_clamp)

        return clamped_densities

    def get_sdf(
        self,
        sdf_samples: Tensor,
        closest_gaussians: Optional[Tensor] = None,
        vis_indices: Optional[Tensor] = None,
    ) -> Tensor:
        """Estimate current sdf values at sample points based on current gaussian distributions

        Args:
            sdf_samples: current point samples
            closest_gaussians: closest knn gaussians per current point sample
            vis_indices: visibility mask

        Returns:
            sdf values
        """
        densities = self.get_density(
            sdf_samples=sdf_samples,
            closest_gaussians=closest_gaussians,
            vis_indices=vis_indices,
        )
        sdf_values = 1 * torch.sqrt(-2.0 * torch.log(densities))
        return sdf_values

    def get_sdf_weight(
        self,
        closest_gaussians_idx: Tensor,
    ):
        # weight by scale
        return torch.exp(self.scales).min(dim=-1)[0][closest_gaussians_idx].mean(dim=1)

    @torch.no_grad()
    def get_sdf_loss_weight(
        self, valid_indices: Tensor, mode: Literal["area", "std"] = "std"
    ):
        """Regularizer for the sdf loss

        Args:
            valid_indices: valid indices
            mode: compute weight as the area of the gaussians or as the standard deviation

        Returns:
            sdf_loss_weight
        """
        if mode == "area":
            # use areas as a weight
            vis_scales = torch.exp(self.scales[valid_indices]).clone().detach()
            max_indices = torch.topk(vis_scales, k=2, dim=-1)[1]
            max_values = torch.gather(vis_scales, dim=-1, index=max_indices)
            areas = torch.prod(max_values, dim=-1)
            return areas

        if mode == "std":
            # use gaussian standard deviations as a weight
            viewdirs = (
                -self.means[valid_indices].detach()
                + self.camera.camera_to_worlds.detach()[..., :3, 3]
            )
            viewdirs = viewdirs / viewdirs.norm(dim=-1, keepdim=True)
            quats = self.quats[valid_indices] / self.quats[valid_indices].norm(
                dim=-1, keepdim=True
            )
            inv_rots = quat_to_rotmat(invert_quaternion(quat=quats))
            gaussian_standard_deviations = (
                torch.exp(self.scales[valid_indices])
                * torch.bmm(inv_rots, viewdirs[..., None])[..., 0]
            ).norm(dim=-1)
            return gaussian_standard_deviations

    @torch.no_grad()
    def compute_level_surface_points(
        self,
        camera: Cameras,
        num_samples: int,
        mask: Optional[Tensor] = None,
        surface_levels: Tuple[float, float, float] = (0.1, 0.3, 0.5),
        return_normal: Literal[
            "analytical", "closest_gaussian", "average"
        ] = "closest_gaussian",
    ) -> Tensor:
        """Compute level surface intersections and their normals

        Args:
            camera: current camera object to find surface intersections
            num_samples: number of samples per camera to target
            mask: optional mask per camera
            surface_levels: surface levels to compute
            return_normal: normal return mode

        Returns:
            level surface intersection points, normals
        """
        c2w = camera.camera_to_worlds.squeeze(0)
        c2w = c2w @ torch.diag(
            torch.tensor([1, -1, -1, 1], device=c2w.device, dtype=c2w.dtype)
        )
        outputs = self.get_outputs(camera=camera)
        assert "depth" in outputs
        depth: Tensor = outputs["depth"]  # type: ignore
        rgb: Tensor = outputs["rgb"]  # type: ignore
        W, H = camera.width.item(), camera.height.item()

        # backproject from depth map
        points, colors = get_colored_points_from_depth(
            depths=depth,
            rgbs=rgb,
            fx=camera.fx.item(),
            fy=camera.fy.item(),
            cx=camera.cx.item(),
            cy=camera.cy.item(),
            img_size=(W, H),  # img_size = (w,h)
            c2w=c2w,
        )
        points = points.view(H, W, -1)  # type: ignore
        colors = colors.view(H, W, 3)

        if mask is not None:
            mask = mask.to(points.device)
            points = points * mask
            depth = depth * mask

        no_depth_mask = (depth <= 0.0)[..., 0]
        points = points[~no_depth_mask]
        colors = colors[~no_depth_mask]

        # get closest gaussians
        closest_gaussians_idx = knn_sk(
            self.means.data, points, k=self.config.knn_to_track
        )

        # compute gaussian stds along ray direction
        viewdirs = -self.means.detach() + camera.camera_to_worlds.detach()[..., :3, 3]
        viewdirs = viewdirs / viewdirs.norm(dim=-1, keepdim=True)
        quats = self.quats / self.quats.norm(dim=-1, keepdim=True)
        inv_rots = quat_to_rotmat(invert_quaternion(quat=quats))
        gaussian_standard_deviations = (
            torch.exp(self.scales) * torch.bmm(inv_rots, viewdirs[..., None])[..., 0]
        ).norm(dim=-1)
        points_stds = gaussian_standard_deviations[closest_gaussians_idx][
            ..., 0
        ]  # get first closest gaussian std

        range_size = 3
        n_points_in_range = 21
        n_points_per_pass = 2_000_000

        # sampling on ray
        points_range = (
            torch.linspace(-range_size, range_size, n_points_in_range)
            .to(self.device)
            .view(1, -1, 1)
        )  # (1, n_points_in_range, 1)
        points_range = points_range * points_stds[..., None, None].expand(
            -1, n_points_in_range, 1
        )  # (n_points, n_points_in_range, 1)
        camera_to_samples = torch.nn.functional.normalize(
            points - camera.camera_to_worlds.detach()[..., :3, 3], dim=-1
        )  # (n_points, 3)
        samples = (
            points[:, None, :] + points_range * camera_to_samples[:, None, :]
        ).view(
            -1, 3
        )  # (n_points * n_points_in_range, 3)
        samples_closest_gaussians_idx = (
            closest_gaussians_idx[:, None, :]
            .expand(-1, n_points_in_range, -1)
            .reshape(-1, self.config.knn_to_track)
        )

        densities = torch.zeros(len(samples), dtype=torch.float, device=self.device)
        gaussian_strengths = torch.sigmoid(self.opacities)
        gaussian_centers = self.means
        gaussian_inv_scaled_rotation = scale_rot_to_inv_cov3d(
            scale=torch.exp(self.scales), quat=self.quats, return_sqrt=True
        )

        # compute densities along rays
        for i in range(0, len(samples), n_points_per_pass):
            i_start = i
            i_end = min(len(samples), i + n_points_per_pass)

            pass_closest_gaussians_idx = samples_closest_gaussians_idx[i_start:i_end]

            closest_gaussian_centers = gaussian_centers[pass_closest_gaussians_idx]
            closest_gaussian_inv_scaled_rotation = gaussian_inv_scaled_rotation[
                pass_closest_gaussians_idx
            ]

            closest_gaussian_strengths = gaussian_strengths[pass_closest_gaussians_idx]
            shift = samples[i_start:i_end, None] - closest_gaussian_centers
            man_distance = (
                closest_gaussian_inv_scaled_rotation.transpose(-1, -2)
                @ shift[..., None]
            )
            neighbor_opacities = (
                (man_distance[..., 0] * man_distance[..., 0])
                .sum(dim=-1)
                .clamp(min=0.0, max=1e8)
            )
            neighbor_opacities = closest_gaussian_strengths[..., 0] * torch.exp(
                -1.0 / 2 * neighbor_opacities
            )
            pass_densities = neighbor_opacities.sum(dim=-1)

            pass_density_mask = pass_densities >= 1.0
            pass_densities[pass_density_mask] = pass_densities[pass_density_mask] / (
                pass_densities[pass_density_mask].detach() + 1e-5
            )
            densities[i_start:i_end] = pass_densities

        densities = densities.reshape(
            -1, n_points_in_range
        )  # (num_samples, n_points_in_range (21))

        all_outputs = {}
        for surface_level in surface_levels:
            outputs = {}

            under_level = densities - surface_level < 0
            above_level = densities - surface_level > 0

            _, first_point_above_level = above_level.max(dim=-1, keepdim=True)
            empty_pixels = ~under_level[..., 0] + (first_point_above_level[..., 0] == 0)

            # depth as level point
            valid_densities = densities[~empty_pixels]
            valid_range = points_range[~empty_pixels][..., 0]
            valid_first_point_above_level = first_point_above_level[~empty_pixels]

            first_value_above_level = valid_densities.gather(
                dim=-1, index=valid_first_point_above_level
            ).view(-1)
            value_before_level = valid_densities.gather(
                dim=-1, index=valid_first_point_above_level - 1
            ).view(-1)

            first_t_above_level = valid_range.gather(
                dim=-1, index=valid_first_point_above_level
            ).view(-1)
            t_before_level = valid_range.gather(
                dim=-1, index=valid_first_point_above_level - 1
            ).view(-1)

            intersection_t = (surface_level - value_before_level) / (
                first_value_above_level - value_before_level
            ) * (first_t_above_level - t_before_level) + t_before_level
            intersection_points = (
                points[~empty_pixels]
                + intersection_t[:, None] * camera_to_samples[~empty_pixels]
            )
            intersection_colors = colors[~empty_pixels]

            # normal
            if return_normal == "analytical":
                points_closest_gaussians_idx = closest_gaussians_idx[~empty_pixels]
                closest_gaussian_centers = gaussian_centers[
                    points_closest_gaussians_idx
                ]
                closest_gaussian_inv_scaled_rotation = gaussian_inv_scaled_rotation[
                    points_closest_gaussians_idx
                ]
                closest_gaussian_strengths = gaussian_strengths[
                    points_closest_gaussians_idx
                ]
                shift = intersection_points[:, None] - closest_gaussian_centers
                man_distance = (
                    closest_gaussian_inv_scaled_rotation.transpose(-1, -2)
                    @ shift[..., None]
                )
                neighbor_opacities = (
                    (man_distance[..., 0] * man_distance[..., 0])
                    .sum(dim=-1)
                    .clamp(min=0.0, max=1e8)
                )
                neighbor_opacities = closest_gaussian_strengths[..., 0] * torch.exp(
                    -1.0 / 2 * neighbor_opacities
                )
                density_grad = (
                    neighbor_opacities[..., None]
                    * (closest_gaussian_inv_scaled_rotation @ man_distance)[..., 0]
                ).sum(dim=-2)
                intersection_normals = -torch.nn.functional.normalize(
                    density_grad, dim=-1
                )
            elif return_normal == "closest_gaussian":
                points_closest_gaussians_idx = closest_gaussians_idx[~empty_pixels]
                intersection_normals = self.normals[
                    points_closest_gaussians_idx[..., 0]
                ]
            else:
                raise NotImplementedError

            # sample pixels for this frame
            assert intersection_points.shape[0] == intersection_normals.shape[0]
            indices = random.sample(
                range(intersection_points.shape[0]),
                num_samples
                if num_samples < intersection_points.shape[0]
                else intersection_points.shape[0],
            )
            samples_mask = torch.tensor(indices, device=points.device)
            intersection_points = intersection_points[samples_mask]
            intersection_normals = intersection_normals[samples_mask]
            intersection_colors = intersection_colors[samples_mask]

            outputs["points"] = intersection_points
            outputs["normals"] = intersection_normals
            outputs["colors"] = intersection_colors
            all_outputs[surface_level] = outputs

        return all_outputs

    def get_density_grad(
        self,
        samples: Tensor,
        num_closest_gaussians: Optional[int] = None,
        closest_gaussians: Optional[Tensor] = None,
    ) -> Tensor:
        """Estimate analytical normal from the gradient of the density

        Args:
            samples: point samples to query density and compute grad density

        Returns:
            grad_density
        """
        if closest_gaussians is None:
            closest_gaussians = self.get_closest_gaussians(samples=samples)
        if num_closest_gaussians is not None:
            assert num_closest_gaussians >= 1
            closest_gaussians = closest_gaussians[..., :num_closest_gaussians]

        closest_gaussians_idx = closest_gaussians
        closest_gaussian_centers = self.means[closest_gaussians]
        closest_gaussian_inv_scaled_rotation = scale_rot_to_inv_cov3d(
            scale=torch.exp(self.scales[closest_gaussians_idx]),
            quat=self.quats[closest_gaussians_idx],
            return_sqrt=True,
        )
        dist = samples[:, None, :] - closest_gaussian_centers
        # (num_samples, knn, 3, 1)
        man_distance = (
            closest_gaussian_inv_scaled_rotation.transpose(-1, -2) @ dist[..., None]
        )
        # Mahalanobis distance
        # (num_samples, knn)
        neighbor_opacities = (
            (man_distance[..., 0] * man_distance[..., 0])
            .sum(dim=-1)
            .clamp(min=0.0, max=1e8)
        )
        density_grad = (
            neighbor_opacities[..., None]
            * (closest_gaussian_inv_scaled_rotation @ man_distance)[..., 0]
        ).sum(dim=-2)
        # normal is the negative of the grad
        density_grad = -torch.nn.functional.normalize(density_grad, dim=-1)
        return density_grad


def random_quat_tensor(N, **kwargs):
    u = torch.rand(N, **kwargs)
    v = torch.rand(N, **kwargs)
    w = torch.rand(N, **kwargs)
    return torch.stack(
        [
            torch.sqrt(1 - u) * torch.sin(2 * math.pi * v),
            torch.sqrt(1 - u) * torch.cos(2 * math.pi * v),
            torch.sqrt(u) * torch.sin(2 * math.pi * w),
            torch.sqrt(u) * torch.cos(2 * math.pi * w),
        ],
        dim=-1,
    )


def SH2RGB(sh):
    """
    Converts from the 0th spherical harmonic coefficient to RGB values [0,1]
    """
    C0 = 0.28209479177387814
    return sh * C0 + 0.5


def rotate_vector_to_vector(v1: Tensor, v2: Tensor):
    """
    Returns a rotation matrix that rotates v1 to align with v2.
    """
    assert v1.dim() == v2.dim()
    assert v1.shape[-1] == 3
    if v1.dim() == 1:
        v1 = v1[None, ...]
        v2 = v2[None, ...]
    N = v1.shape[0]

    u = v1 / torch.norm(v1, dim=-1, keepdim=True)
    Ru = v2 / torch.norm(v2, dim=-1, keepdim=True)
    I = torch.eye(3, 3, device=v1.device).unsqueeze(0).repeat(N, 1, 1)

    # the cos angle between the vectors
    c = torch.bmm(u.view(N, 1, 3), Ru.view(N, 3, 1)).squeeze(-1)

    eps = 1.0e-10
    # the cross product matrix of a vector to rotate around
    K = torch.bmm(Ru.unsqueeze(2), u.unsqueeze(1)) - torch.bmm(
        u.unsqueeze(2), Ru.unsqueeze(1)
    )
    # Rodrigues' formula
    ans = I + K + (K @ K) / (1 + c)[..., None]
    same_direction_mask = torch.abs(c - 1.0) < eps
    same_direction_mask = same_direction_mask.squeeze(-1)
    opposite_direction_mask = torch.abs(c + 1.0) < eps
    opposite_direction_mask = opposite_direction_mask.squeeze(-1)
    ans[same_direction_mask] = torch.eye(3, device=v1.device)
    ans[opposite_direction_mask] = -torch.eye(3, device=v1.device)
    return ans


def matrix_to_quaternion(rotation_matrix: Tensor):
    """
    Convert a 3x3 rotation matrix to a unit quaternion.
    """
    if rotation_matrix.dim() == 2:
        rotation_matrix = rotation_matrix[None, ...]
    assert rotation_matrix.shape[1:] == (3, 3)

    traces = torch.vmap(torch.trace)(rotation_matrix)
    quaternion = torch.zeros(
        rotation_matrix.shape[0],
        4,
        dtype=rotation_matrix.dtype,
        device=rotation_matrix.device,
    )
    for i in range(rotation_matrix.shape[0]):
        matrix = rotation_matrix[i]
        trace = traces[i]
        if trace > 0:
            S = torch.sqrt(trace + 1.0) * 2
            w = 0.25 * S
            x = (matrix[2, 1] - matrix[1, 2]) / S
            y = (matrix[0, 2] - matrix[2, 0]) / S
            z = (matrix[1, 0] - matrix[0, 1]) / S
        elif (matrix[0, 0] > matrix[1, 1]) and (matrix[0, 0] > matrix[2, 2]):
            S = torch.sqrt(1.0 + matrix[0, 0] - matrix[1, 1] - matrix[2, 2]) * 2
            w = (matrix[2, 1] - matrix[1, 2]) / S
            x = 0.25 * S
            y = (matrix[0, 1] + matrix[1, 0]) / S
            z = (matrix[0, 2] + matrix[2, 0]) / S
        elif matrix[1, 1] > matrix[2, 2]:
            S = torch.sqrt(1.0 + matrix[1, 1] - matrix[0, 0] - matrix[2, 2]) * 2
            w = (matrix[0, 2] - matrix[2, 0]) / S
            x = (matrix[0, 1] + matrix[1, 0]) / S
            y = 0.25 * S
            z = (matrix[1, 2] + matrix[2, 1]) / S
        else:
            S = torch.sqrt(1.0 + matrix[2, 2] - matrix[0, 0] - matrix[1, 1]) * 2
            w = (matrix[1, 0] - matrix[0, 1]) / S
            x = (matrix[0, 2] + matrix[2, 0]) / S
            y = (matrix[1, 2] + matrix[2, 1]) / S
            z = 0.25 * S

        quaternion[i] = torch.tensor(
            [w, x, y, z], dtype=matrix.dtype, device=matrix.device
        )
    return quaternion


def scale_rot_to_inv_cov3d(scale, quat, return_sqrt=False):
    assert scale.shape[-1] == 3, scale.shape
    assert quat.shape[-1] == 4, quat.shape
    assert scale.shape[:-1] == quat.shape[:-1], (scale.shape, quat.shape)
    scale = 1.0 / scale.clamp(min=1e-3)
    R = quat_to_rotmat(quat)  # (..., 3, 3)
    M = R * scale[..., None, :]  # (..., 3, 3)
    if return_sqrt:
        return M
    return M @ M.transpose(-1, -2)  # (..., 3, 3)


def invert_quaternion(quat: Tensor):
    """Invert quaternion in wxyz convention

    Args:
        quaternion: quat shape (..., 4), with real part first

    Returns:
        inverse quat, shape (..., 4).
    """
    scaling = torch.tensor([1, -1, -1, -1], device=quat.device)
    return quat * scaling<|MERGE_RESOLUTION|>--- conflicted
+++ resolved
@@ -125,7 +125,8 @@
         default_factory=lambda: CameraOptimizerConfig(mode="off")
     )
     """Config of the camera optimizer to use"""
-<<<<<<< HEAD
+    output_depth_during_training: bool = True
+    """If True, output depth during training. Otherwise, only output depth during evaluation."""
     
     ### Gaussian surfels configs ###
     force_2d: bool = False
@@ -138,10 +139,6 @@
     """Whether to use opacity loss like Gaussian Surfels"""
     opacity_lambda: float = 0.1
     """Reguarlizer for opacity loss"""
-=======
-    output_depth_during_training: bool = True
-    """If True, output depth during training. Otherwise, only output depth during evaluation."""
->>>>>>> e6827fcb
 
 
 class DNSplatterModel(SplatfactoModel):
