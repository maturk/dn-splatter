--- conflicted
+++ resolved
@@ -4,23 +4,14 @@
 version = "0.0.1"
 
 dependencies = [
-<<<<<<< HEAD
-    "nerfstudio >= 1.0.3",
-    "gsplat == 0.1.11",
-=======
     "nerfstudio == 1.1.3",
     "gsplat == 1.0.0",
->>>>>>> aa754d80
     "black == 22.3.0",
     "natsort",
     "pymeshlab>=2022.2.post2; platform_machine != 'arm64' and platform_machine != 'aarch64'",
     "pytest",
     "vdbfusion",
-<<<<<<< HEAD
-    "PyMCubes == 0.1.3",
-=======
     "PyMCubes==0.1.4",
->>>>>>> aa754d80
     "omnidata-tools",
     "pytorch-lightning",
     "torch",
