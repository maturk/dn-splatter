--- conflicted
+++ resolved
@@ -227,11 +227,7 @@
 Please check the dn_model.py for a full list of supported configs (some are only experimental).
 
 ## Model overviews
-<<<<<<< HEAD
-`dn-splatter` is the baseline model that implements depth and normal supervision within 3DGS. `ags-mesh` improves dn-splatter with a novel depth and normal filtering strategy. Please see [dn-splatter](https://arxiv.org/abs/2403.17822) and [ags-mesh](https://arxiv.org/abs/2411.19271) research papers for more details regarding model architectures. We provide a 2DGS based version of AGS-Mesh in the ags-mesh-2dgs branch and the ags_mesh repo.
-=======
-`dn-splatter` is the baseline model that implements depth and normal supervision within 3DGS. `ags-mesh` improves dn-splatter with a novel depth and normal filtering strategy. Please see [dn-splatter](https://arxiv.org/abs/2403.17822) and [ags-mesh](https://arxiv.org/abs/2411.19271) research papers for more details regarding model architectures. We provide a 2DGS based version of AGS-Mesh in the ags-mesh-2dgs branch.
->>>>>>> f15cb215
+`dn-splatter` is the baseline model that implements depth and normal supervision within 3DGS. `ags-mesh` improves dn-splatter with a novel depth and normal filtering strategy. Please see [dn-splatter](https://arxiv.org/abs/2403.17822) and [ags-mesh](https://arxiv.org/abs/2411.19271) research papers for more details regarding model architectures. We provide a 2DGS based version of AGS-Mesh in the ags-mesh-2dgs branch and the [ags_mesh](https://github.com/XuqianRen/AGS_Mesh).
 
 ## Recommended settings:
 For larger indoor captures with sensor depth data (e.g. MuSHRoom / ScanNet++ datasets):
