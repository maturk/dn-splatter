--- conflicted
+++ resolved
@@ -496,78 +496,19 @@
 
 
 <section class="section">
-<<<<<<< HEAD
-  <div class="container hero-body">
-=======
     <div class="container hero-body">
       <!--Mesh Comparisons-->
->>>>>>> 9499eb54
       <div class="column has-text-centered">
           <h2 class="title is-3">Mesh Comparisons</h2>
           <p>Reconstruction on the Honka scene from MuSHRoom dataset</p>
       </div>
       <div class="container">
-<<<<<<< HEAD
-          <div class="container" style="display: flex; justify-content: center; flex-wrap: wrap; width: 800px; height: 400px;">
-              <div class="column has-text-centered" style="flex: 1; width: 800px">
-                  <p>Splatfacto</p>
-                  <model-viewer 
-                      alt="honka Mesh"
-                      src="static/images/pd/splatfacto_honka_compress.glb"
-                      style="width: 100%; height: 100%;"
-                      camera-controls
-                      camera-orbit="0deg 180deg 1m"
-                      field-of-view="30deg">
-                  </model-viewer>
-              </div>
-              <div class="column has-text-centered" style="flex: 1; width: 800px">
-                  <p><strong><span style="color: blue;">D</span><span style="color: red;">N</span>-Splatter</strong></p>
-                  <model-viewer 
-                      alt="honka Mesh"
-                      src="static/images/pd/dn_splatter_honka_compress.glb"
-                      style="width: 100%; height: 100%;"
-                      camera-controls
-                      camera-orbit="0deg 180deg 1m"
-                      field-of-view="30deg">
-                  </model-viewer>
-              </div>
-          </div>
-  </div>
-
-<div class="column has-text-centered">
-<h2 class="title is-3">Mesh Comparisons</h2>
-<p>Reconstruction on the Sauna scene from MuSHRoom dataset</p>
-</div>
-<div class="container">
-<div class="container" style="display: flex; justify-content: center; flex-wrap: wrap; width: 800px; height: 400px;">
-    <div class="column has-text-centered" style="flex: 1; width: 800px">
-        <p>Splatfacto</p>
-        <model-viewer 
-            alt="sauna Mesh"
-            src="static/images/pd/splatfacto_sauna_compress.glb"
-            style="width: 100%; height: 100%;"
-            camera-controls
-            camera-orbit="0deg 180deg 1m"
-            field-of-view="30deg">
-        </model-viewer>
-    </div>
-    <div class="column has-text-centered" style="flex: 1; width: 800px">
-        <p><strong><span style="color: blue;">D</span><span style="color: red;">N</span>-Splatter</strong></p>
-        <model-viewer 
-            alt="sauna Mesh"
-            src="static/images/pd/dn_splatter_sauna_compress.glb"
-            style="width: 100%; height: 100%;"
-            camera-controls
-            camera-orbit="0deg 180deg 1m"
-            field-of-view="30deg">
-        </model-viewer>
-=======
         <div class="container" style="display: flex; justify-content: center; flex-wrap: wrap; width: 800px; height: 400px;">
           <div class="column has-text-centered" style="flex: 1; width: 800px">
             <p>Splatfacto</p>
             <model-viewer 
-                alt="Unicorn Mesh"
-                src="./static/images/pd/splatfacto_honka.gltf"
+                alt="honka Mesh"
+                src="./static/images/pd/splatfacto_honka_compress.glb"
                 style="width: 100%; height: 100%;"
                 camera-controls
                 camera-orbit="0deg 180deg 1m"
@@ -577,8 +518,8 @@
           <div class="column has-text-centered" style="flex: 1; width: 800px">
             <p><strong><span style="color: blue;">D</span><span style="color: red;">N</span>-Splatter</strong></p>
             <model-viewer 
-                alt="Unicorn Mesh"
-                src="./static/images/pd/dn_splatter_honka.gltf"
+                alt="honka Mesh"
+                src="./static/images/pd/dn_splatter_honka_compress.glb"
                 style="width: 100%; height: 100%;"
                 camera-controls
                 camera-orbit="0deg 180deg 1m"
@@ -597,7 +538,7 @@
                 <p>Splatfacto</p>
                 <model-viewer 
                     alt="Unicorn Mesh"
-                    src="static/images/pd/splatfacto_sauna.gltf"
+                    src="static/images/pd/splatfacto_sauna_compress.glb"
                     style="width: 100%; height: 100%;"
                     camera-controls
                     camera-orbit="0deg 180deg 1m"
@@ -608,7 +549,7 @@
                 <p><strong><span style="color: blue;">D</span><span style="color: red;">N</span>-Splatter</strong></p>
                 <model-viewer 
                     alt="Unicorn Mesh"
-                    src="static/images/pd/dn_splatter_sauna.gltf"
+                    src="static/images/pd/dn_splatter_sauna_compress.glb"
                     style="width: 100%; height: 100%;"
                     camera-controls
                     camera-orbit="0deg 180deg 1m"
@@ -636,7 +577,6 @@
                 </div>
         </div>
         
->>>>>>> 9499eb54
     </div>
 </div>
 </div>
